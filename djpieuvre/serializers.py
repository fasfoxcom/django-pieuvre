from django.db import transaction
from drf_spectacular.utils import extend_schema_field
from rest_framework import serializers

from djpieuvre.models import PieuvreTask, PieuvreProcess
from djpieuvre.mixins import RequestInfoMixin
from pieuvre.exceptions import (
    TransitionDoesNotExist,
    InvalidTransition,
    TransitionUnavailable,
    TransitionAmbiguous,
)


class WorkflowSerializer(serializers.Serializer):
    # we expose the model pk as the workflow pk
    pk = serializers.CharField(source="model.pk")
    fancy_name = serializers.CharField()
    name = serializers.CharField()
    state = serializers.CharField()
    transitions = serializers.SerializerMethodField()

    def get_transitions(self, workflow):
        return workflow.get_authorized_transitions(user=self.context.get("user", None))


class InstanceWorkflowSerializer(serializers.Serializer, RequestInfoMixin):
    """
    This is a model serializer but since the target model is not known, we make it a generic serializer.
    Target model must inherit from WorkflowEnabled mixin.
    """

    workflows = serializers.SerializerMethodField()

    @extend_schema_field(serializers.ListSerializer(child=WorkflowSerializer()))
    def get_workflows(self, obj):
        workflows = [w for w in obj.workflow_instances if w.is_allowed(self.user)]
        return WorkflowSerializer(
            workflows, many=True, read_only=True, context={"user": self.user}
        ).data


class PieuvreTaskListSerializer(serializers.ModelSerializer):
<<<<<<< HEAD
    process_name = serializers.CharField(source="process.workflow_name")
    process_fancy_name = serializers.CharField(source="process.workflow_fancy_name")

    class Meta:
        model = PieuvreTask
        fields = [
            "id",
            "process_id",
            "process_name",
            "process_fancy_name",
            "state",
            "name",
            "task",
        ]
=======
    process_id = serializers.CharField()
    model = serializers.CharField(source="process.content_type.model")
    model_id = serializers.CharField(source="process.object_id")

    class Meta:
        model = PieuvreTask
        read_only_fields = ["id", "process_id","model", "model_id", "state", "name", "task", "created_at"]

        fields = read_only_fields + []
>>>>>>> 127a59a7


class PieuvreTaskDetailSerializer(PieuvreTaskListSerializer):
    transitions = serializers.SerializerMethodField()

    def get_transitions(self, task):
        request = self.context.get("request", None)
        user = request.user if request else None
        return task.process.workflow.get_authorized_transitions(user=user)

    class Meta(PieuvreTaskListSerializer.Meta):
        fields = [f for f in PieuvreTaskListSerializer.Meta.fields] + [
            "transitions",
            "data",
        ]


class PieuvreTaskCompleteSerializer(serializers.Serializer):
    reason = serializers.CharField(required=False, allow_blank=True)
    transition = serializers.CharField(
        write_only=True,
        required=True,
        help_text="The name of the transition to execute",
    )

    def save(self, **kwargs):
        transition = self.validated_data["transition"]

        # we can't mark a task as done unless
        # the workflow state changes.
        with transaction.atomic():
            try:
                if self.instance.data is None:
                    self.instance.data = {}
                self.instance.data["reason"] = self.validated_data.get("reason")
                self.instance.complete(transition)
                self.instance.save()
            except (
                TransitionDoesNotExist,
                InvalidTransition,
                TransitionUnavailable,
                TransitionAmbiguous,
            ) as we:
                raise serializers.ValidationError(we.message)


class AdvanceWorkflowSerializer(serializers.Serializer):
    workflow = serializers.PrimaryKeyRelatedField(
        queryset=PieuvreProcess.objects.all(), required=True
    )<|MERGE_RESOLUTION|>--- conflicted
+++ resolved
@@ -41,32 +41,28 @@
 
 
 class PieuvreTaskListSerializer(serializers.ModelSerializer):
-<<<<<<< HEAD
+    process_id = serializers.CharField()
+    model = serializers.CharField(source="process.content_type.model")
+    model_id = serializers.CharField(source="process.object_id")
     process_name = serializers.CharField(source="process.workflow_name")
     process_fancy_name = serializers.CharField(source="process.workflow_fancy_name")
 
     class Meta:
         model = PieuvreTask
-        fields = [
+        read_only_fields = [
             "id",
             "process_id",
             "process_name",
             "process_fancy_name",
+            "model",
+            "model_id",
             "state",
             "name",
             "task",
+            "created_at"
         ]
-=======
-    process_id = serializers.CharField()
-    model = serializers.CharField(source="process.content_type.model")
-    model_id = serializers.CharField(source="process.object_id")
-
-    class Meta:
-        model = PieuvreTask
-        read_only_fields = ["id", "process_id","model", "model_id", "state", "name", "task", "created_at"]
 
         fields = read_only_fields + []
->>>>>>> 127a59a7
 
 
 class PieuvreTaskDetailSerializer(PieuvreTaskListSerializer):
